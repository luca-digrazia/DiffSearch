--- conflicted
+++ resolved
@@ -12,12 +12,8 @@
 import org.jsoup.nodes.Document;
 import org.jsoup.nodes.Element;
 import org.jsoup.select.Elements;
-<<<<<<< HEAD
-import research.diffsearch.util.CodeChange;
+import research.diffsearch.util.CodeChangeOld;
 import research.diffsearch.util.Util;
-=======
-import research.diffsearch.util.CodeChangeOld;
->>>>>>> ca144fc7
 
 import java.io.*;
 import java.net.URL;
@@ -37,7 +33,7 @@
      * Cloning and git diff computation of a git repository (not complete)
      *
      */
-    public static void git_diff(){
+    public static void git_diff() {
         Process git_diff_python;
         try {
             git_diff_python = Runtime.getRuntime().exec("python ./src/main/resources/Python/git_functions.py");
