--- conflicted
+++ resolved
@@ -10,52 +10,36 @@
  */
 public class Config {
 
-<<<<<<< HEAD
+    /**
+     * Path to the faiss index.
+     */
+    public static String INDEX_FILE = "./src/main/resources/Features_Vectors/faiss_java.index";
+
+    /**
+     * Path to the nearest neighbor search python file.
+     */
+    public static String NEAREST_NEIGHBOR_SEARCH_PY = "./src/main/resources/Python/FAISS_Nearest_Neighbor_Search.py";
+
+    //public static String PYTHON_CMD= "/home/luca/anaconda3/bin/python3.7";
+    /**
+     * The command to run a python file.
+     */
     public static String PYTHON_CMD = "python3";
+
     public static String GITDIFF_FILE = "";
 
-
-    //Programming language supported: PYTHON3, JAVA, JAVASCRIPT
-    public static ProgrammingLanguage PROGRAMMING_LANGUAGE = ProgrammingLanguage.PYTHON;
+    /**
+     * The programming language of the code changes.
+     */
+    public static ProgrammingLanguage PROGRAMMING_LANGUAGE = ProgrammingLanguage.JAVA;
+
     public static String changes_string_path = "";
     public static String changes_string_prop_path = "";
-    public static String index_path = "";
     public static String changes_feature_vectors = "";
 
     public static long code_changes_num = 0;
 
     //Constants that enable/disable part of the tool
-    public static boolean LOG_FILE  = false;
-    public static boolean SCALABILITY  = false;
-    public static boolean EFFECTIVENESS  = false;
-    public static boolean NORMAL  = false;
-    public static boolean WEB  = false;
-    public static boolean WEB_GUI  = true;
-=======
-    /**
-     * Path to the faiss index.
-     */
-    public static String INDEX_FILE = "./src/main/resources/Features_Vectors/faiss_java.index";
-
-    /**
-     * Path to the nearest neighbor search python file.
-     */
-    public static String NEAREST_NEIGHBOR_SEARCH_PY = "./src/main/resources/Python/FAISS_Nearest_Neighbor_Search.py";
-
-    //public static String PYTHON_CMD= "/home/luca/anaconda3/bin/python3.7";
-    /**
-     * The command to run a python file.
-     */
-    public static String PYTHON_CMD = "python3";
-
-    public static String GITDIFF_FILE = "";
-
-    /**
-     * The programming language of the code changes.
-     */
-    public static ProgrammingLanguage PROGRAMMING_LANGUAGE = ProgrammingLanguage.JAVA;
-
-    //Constants that enable/disable part of the tool
 
     public static boolean LOG_FILE = false;
 
@@ -67,18 +51,17 @@
     /**
      * Run DiffSearch as a web app.
      */
-    public static boolean WEB = true;
+    public static boolean WEB = false;
 
     /**
      * Run DiffSearch as a web gui app.
      */
-    public static boolean WEB_GUI = false;
+    public static boolean WEB_GUI = true;
 
     /**
      * If true, DiffSearch won't start any python files but assumes that they are already started.
      * Useful to distribute python parts and java parts of DiffSearch.
      */
->>>>>>> ca144fc7
     public static boolean ONLY_JAVA = false;
 
     /**
@@ -104,11 +87,7 @@
      * WIP. Removes some console outputs.
      */
     public static boolean SILENT = false;
-<<<<<<< HEAD
-    public static boolean CORPUS_FEATURE_EXTRACTION = false;
     public static boolean DATASET_CREATION = false;
-=======
->>>>>>> ca144fc7
 
     /**
      * Number of threads to use.
@@ -183,7 +162,7 @@
      * Port for python server (FAISS).
      */
     public static int port = 5002;
-    
+
     // Web application
     public static String web_url = "http://localhost:4200"; // angular development server
 
@@ -192,10 +171,6 @@
      */
     public static String server_log_file = "./src/main/resources/Features_Vectors/server_log.log";
 
-<<<<<<< HEAD
-
-
-=======
     /**
      * Split parent child and triangle feature extraction in two old and new part.
      * Change required reindexing.
@@ -242,5 +217,4 @@
      * FAISS parameter, number of clusters considers while performing nearest neighbor search.
      */
     public static int nprobe = 1;
->>>>>>> ca144fc7
 }