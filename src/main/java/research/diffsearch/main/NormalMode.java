package research.diffsearch.main;

import org.slf4j.Logger;
import org.slf4j.LoggerFactory;
import research.diffsearch.Config;
import research.diffsearch.pipeline.OnlinePipeline;
import research.diffsearch.pipeline.RecallPipeline;
import research.diffsearch.util.Util;

import java.io.IOException;
import java.net.Socket;
import java.util.Scanner;

/**
 * @author Paul Bredl
 * @author Luca Di Grazia
 */
public class NormalMode extends App {

    private static final Logger logger = LoggerFactory.getLogger(NormalMode.class);

<<<<<<< HEAD
    @Override
    public void run() {
        long changeNumber = 0;
        long realChanges = 0;

        /* CHANGES EXTRACTED FROM A GIT DIFF OUTPUT*/

        logger.info("EXTRACTION FROM REPOSITORIES STARTED.\n");

        // change_number = Change_extraction.analyze_diff_file_new_propagation();

        logger.info("EXTRACTION FROM FILE DONE WITH " + changeNumber + " CHANGES.\n");

        /* CHANGES TREE AND FEATURES COMPUTATION */
        try {
            logger.info("FEATURE EXTRACTION STARTED.\n");
            realChanges = PipelineOld.feature_extraction(5781956); //667395
        } catch (Exception e) {
            logger.error(e.getMessage(), e);
            e.printStackTrace();
        }

        logger.info("FEATURE EXTRACTION DONE WITH " + realChanges + " CHANGES.\n");

        /* **************************************************************************************************************
         * INDEXING PYTHON STAGE (FAISS)*/

        try {
            logger.info("INDEXING STARTED.\n");
            PipelineOld.indexing_candidate_changes((int) realChanges);
        } catch (Exception e) {
            logger.error(e.getMessage(), e);
            e.printStackTrace();
        }
=======
    private final Scanner scanner = new Scanner(System.in);
>>>>>>> ca144fc7

    private String readLine() {
        System.out.println("Enter a query or --exit to quit.");
        return scanner.nextLine();
    }

    @Override
    public void run() {
        try {
            startPythonServer();

            Socket socketFaiss = getFaissSocket();
            String nextLine;

            while (!(nextLine = readLine()).equals("--exit")) {
                new OnlinePipeline(socketFaiss, Config.PROGRAMMING_LANGUAGE)
                        // add recall pipeline if necessary
                        .connectIf(Config.MEASURE_RECALL, new RecallPipeline(Config.PROGRAMMING_LANGUAGE, Config.query))
                        .peek(result -> logger.info("Found {} results", result.getResults().size()))
                        .peek(Util::printOutputList)
                        .execute(nextLine);
            }
        } catch (IOException exception) {
            logger.error(exception.getMessage(), exception);
        }


    }
}<|MERGE_RESOLUTION|>--- conflicted
+++ resolved
@@ -19,44 +19,7 @@
 
     private static final Logger logger = LoggerFactory.getLogger(NormalMode.class);
 
-<<<<<<< HEAD
-    @Override
-    public void run() {
-        long changeNumber = 0;
-        long realChanges = 0;
-
-        /* CHANGES EXTRACTED FROM A GIT DIFF OUTPUT*/
-
-        logger.info("EXTRACTION FROM REPOSITORIES STARTED.\n");
-
-        // change_number = Change_extraction.analyze_diff_file_new_propagation();
-
-        logger.info("EXTRACTION FROM FILE DONE WITH " + changeNumber + " CHANGES.\n");
-
-        /* CHANGES TREE AND FEATURES COMPUTATION */
-        try {
-            logger.info("FEATURE EXTRACTION STARTED.\n");
-            realChanges = PipelineOld.feature_extraction(5781956); //667395
-        } catch (Exception e) {
-            logger.error(e.getMessage(), e);
-            e.printStackTrace();
-        }
-
-        logger.info("FEATURE EXTRACTION DONE WITH " + realChanges + " CHANGES.\n");
-
-        /* **************************************************************************************************************
-         * INDEXING PYTHON STAGE (FAISS)*/
-
-        try {
-            logger.info("INDEXING STARTED.\n");
-            PipelineOld.indexing_candidate_changes((int) realChanges);
-        } catch (Exception e) {
-            logger.error(e.getMessage(), e);
-            e.printStackTrace();
-        }
-=======
     private final Scanner scanner = new Scanner(System.in);
->>>>>>> ca144fc7
 
     private String readLine() {
         System.out.println("Enter a query or --exit to quit.");
