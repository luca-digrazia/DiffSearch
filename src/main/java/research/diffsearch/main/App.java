package research.diffsearch.main;

import matching.Matching;
import org.antlr.v4.runtime.tree.ParseTree;
import org.slf4j.Logger;
import org.slf4j.LoggerFactory;
import research.diffsearch.Config;
import research.diffsearch.server.PythonRunner;
<<<<<<< HEAD
import research.diffsearch.tree.Java_Tree;
import research.diffsearch.tree.Javascript_Tree;
import research.diffsearch.tree.Python3_Tree;
import research.diffsearch.util.CliUtil;
import research.diffsearch.util.ProgrammingLanguage;
=======
import research.diffsearch.tree.JavaTree;
import research.diffsearch.util.CommandLineUtil;
>>>>>>> ca144fc7

import java.io.Closeable;
import java.io.FileNotFoundException;
import java.io.FileOutputStream;
import java.io.IOException;
import java.net.ServerSocket;
import java.net.Socket;

import static research.diffsearch.util.Util.program_languages_info;

/**
 * Main class and starting point of DiffSearch.
 * DiffSearch can be run in different modes, such as feature extraction or batch mode. The sublasses of this
 * class each represent a mode.
 *
 * @author Paul Bredl
 * @author Luca Di Grazia
 */
public abstract class App implements Runnable, Closeable {

    private static final Logger logger = LoggerFactory.getLogger(App.class);

    protected PythonRunner pythonRunner;

    public static void main(String[] args) {
        logger.debug(System.getProperty("java.vendor"));
        CommandLineUtil.parseArgs(args);
        logger.info("DiffSearch for {}", Config.PROGRAMMING_LANGUAGE.toString());

        App app = null;
        if (Config.WEB_GUI) {
            app = new WebGUIMode();
        } else if (Config.WEB) {
            app = new WebMode();
        } else if (Config.NORMAL) {
            app = new NormalMode();
        } else if (Config.QUERY_MODE) {
            app = new QueryMode();
        } else if (Config.CORPUS_FEATURE_EXTRACTION) {
            app = new FeatureExtractionMode();
        } else if (Config.BATCH) {
            app = new BatchMode();
        } else if (Config.MEASURE_RECALL) {
            app = new App() {
                @Override
                public void run() {
                    new FeatureExtractionMode().run();
                    new BatchMode().run();
                }
            };
        }

        if (app != null) {
            app.run();

            // after execution
            app.stopPythonServer();
            app.close();
        } else {
            logger.error("No DiffSearch mode selected.");
        }
    }

    /**
     * Starts python server for nearest neighbor search.
     */
    public void startPythonServer() {
        if (!Config.ONLY_JAVA) {
            try {
<<<<<<< HEAD
                new PythonRunner("./src/main/resources/Python/FAISS_Nearest_Neighbor_Search.py",
                        Config.index_path,
                        Integer.toString(Config.k),
                        Config.host,
                        Integer.toString(Config.port),
                        Config.changes_string_path,
                        Config.changes_string_prop_path)
                .waitUntil(input -> input.toLowerCase().contains("server started"));
=======
                /*
                 * Args for the python nearest neighbor search:
                 * - path to the index file
                 * - k (number of candidate changes)
                 * - host name of the server
                 * - port of the server
                 * - nprobe: number of clusters to consider
                 * - range_search: true or false
                 * - k_max: maximal number of candidate changes
                 * - tfidf: if tfidf weights are used
                 */
                pythonRunner = new PythonRunner(Config.NEAREST_NEIGHBOR_SEARCH_PY,
                        Config.INDEX_FILE,
                        Integer.toString(Config.k),
                        Config.host,
                        Integer.toString(Config.port),
                        Integer.toString(Config.nprobe),
                        Boolean.toString(Config.RANGE_SEARCH),
                        Integer.toString(Config.k_max),
                        Boolean.toString(Config.TFIDF));

                pythonRunner.runAndWaitUntil(input -> input.toLowerCase().contains("server started"));

>>>>>>> ca144fc7
            } catch (IOException | InterruptedException exception) {
                logger.error(exception.getMessage(), exception);
            }
        } else {
            logger.warn("DiffSearch started in ONLY_JAVA mode. Python server must be started separately.");
        }
    }

<<<<<<< HEAD
    public static void close_ports() {

        try {
            String[] args = new String[] {"fuser", "-K", "8843/tcp"};
            Process proc = new ProcessBuilder(args).start();

            String[] args2 = new String[] {"fuser", "-K", "5002/tcp"};
            Process proc2 = new ProcessBuilder(args).start();
        } catch (Exception e) {
            e.printStackTrace();
        }

    }

    protected static ServerSocket getServerSocket() throws IOException {
        ServerSocket server;
        server = new ServerSocket(Config.port_web);
=======
    public void stopPythonServer() {
        if (!Config.ONLY_JAVA && pythonRunner != null) {
            pythonRunner.shutDownProcess();
        }
    }

    private static ServerSocket diffSearchServerSocket = null;

    protected static ServerSocket getDiffSearchServerSocket() throws IOException {
        if (diffSearchServerSocket == null) {
            diffSearchServerSocket = new ServerSocket(Config.port_web);
        }
>>>>>>> ca144fc7
        logger.info("DiffSearch Server active on port " + Config.port_web);
        return diffSearchServerSocket;
    }

    private static FileOutputStream serverLog = null;

    protected static FileOutputStream getServerLog() throws FileNotFoundException {
        if (serverLog == null) {
            serverLog = new FileOutputStream(Config.server_log_file, true);
        }
        return serverLog;
    }

<<<<<<< HEAD
    public static Socket getFaissSocket() throws IOException {
        return new Socket(Config.host, Config.port);
=======
    private static Socket faissSocket = null;

    protected static Socket getFaissSocket() throws IOException {
        if (faissSocket == null) {
            faissSocket = new Socket(Config.host, Config.port);
        }
        return faissSocket;
>>>>>>> ca144fc7
    }

    public void close() {
        try {
<<<<<<< HEAD
            Options options = CliUtil.buildCLIOptions();
            CommandLine commandLine = parser.parse(options, args);

            if (commandLine.hasOption("help")) {
                new HelpFormatter().printHelp("dfs", options);
            }

            Config.ONLY_JAVA = commandLine.hasOption("oj");
            Config.NORMAL = commandLine.hasOption("n");
            Config.SCALABILITY = commandLine.hasOption("s");
            Config.EFFECTIVENESS = commandLine.hasOption("e");
            Config.WEB_GUI = commandLine.hasOption("g");
            Config.WEB = commandLine.hasOption("w");
            Config.LOG_FILE = commandLine.hasOption("l");
            Config.QUERY_MODE = commandLine.hasOption("q");
            Config.MEASURE_RECALL = commandLine.hasOption("r");
            Config.CORPUS_FEATURE_EXTRACTION = commandLine.hasOption("fe");
            Config.SILENT = commandLine.hasOption("silent");
            Config.DATASET_CREATION = commandLine.hasOption("d");

            if (commandLine.hasOption("p")) {
                Config.port_web = Integer.parseInt(commandLine.getOptionValue("p"));
            }
            if (commandLine.hasOption("q")) {
                Config.query = commandLine.getOptionValue("q");
            }
            if (commandLine.hasOption("py_port")) {
                Config.port = Integer.parseInt(commandLine.getOptionValue("py_port"));
=======
            if (faissSocket != null) {
                faissSocket.close();
>>>>>>> ca144fc7
            }
            if (serverLog != null) {
                serverLog.close();
            }
<<<<<<< HEAD

            // Update info based on PL
            program_languages_info();

            if (commandLine.hasOption("k")) {
                Config.k = Integer.parseInt(commandLine.getOptionValue("k"));
            }
            
            if (commandLine.hasOption("gurl")) {
                Config.web_url = commandLine.getOptionValue("gurl");
            }
        } catch (ParseException | NumberFormatException exception) {
            logger.error(exception.getMessage());
        }
    }

    public static void main(String[] args) {
        logger.debug(System.getProperty("java.vendor"));
        parseArgs(args);
        logger.info("DiffSearch for {}", Config.PROGRAMMING_LANGUAGE.toString());

        close_ports();

        App app = null;
        if (Config.WEB_GUI) {
            app = new WebGUIMode();
        } else if (Config.WEB) {
            app = new WebMode();
        } else if (Config.NORMAL) {
            app = new NormalMode();
        } else if (Config.SCALABILITY) {
            app = new ScalabilityMode();
        } else if (Config.EFFECTIVENESS) {
            app = new EffectivenessMode();
        } else if (Config.QUERY_MODE) {
            app = new QueryMode();
        } else if (Config.CORPUS_FEATURE_EXTRACTION) {
            app = new FeatureExtractionMode();
        }else if (Config.DATASET_CREATION) {
            app = new DatasetCreationMode();
        }

        if (app != null) {
            app.run();
=======
            if (diffSearchServerSocket != null) {
                diffSearchServerSocket.close();
            }
        } catch (IOException e) {
            logger.error(e.getMessage(), e);
>>>>>>> ca144fc7
        }
    }

    /**
     * Method to run JUnit tests. Returns true, if the candidate matches the query.
     */
    public static boolean runJunit(String query, String candidate) {
        JavaTree queryJavaTree = new JavaTree(query);

        ParseTree queryTree = queryJavaTree.getParseTree();
        System.out.println(queryJavaTree.getTreeString());

        JavaTree changeJavaTree = new JavaTree(candidate);
        System.out.println(changeJavaTree.getTreeString());
        ParseTree changeTree = changeJavaTree.getParseTree();

        Matching matching = new Matching(queryTree, queryJavaTree.getParser());

        return matching.isMatch(changeTree, changeJavaTree.getParser());
    }

    public static boolean runJunit_Python(String query, String candidate) {
        Python3_Tree queryPython3Tree = new Python3_Tree(query);

        ParseTree queryTree = queryPython3Tree.get_parsetree();

        Python3_Tree changePython3Tree = new Python3_Tree(candidate);
        ParseTree changeTree = changePython3Tree.get_parsetree();

        Matching matching = new Matching(queryTree, queryPython3Tree.get_parser());

        return matching.isMatch(changeTree, changePython3Tree.get_parser());
    }

    public static boolean runJunit_JavaScript(String query, String candidate) {
        Javascript_Tree queryJavascriptTree = new Javascript_Tree(query);

        ParseTree queryTree = queryJavascriptTree.get_parsetree();

        Javascript_Tree changeJavascriptTree = new Javascript_Tree(candidate);
        ParseTree changeTree = changeJavascriptTree.get_parsetree();

        Matching matching = new Matching(queryTree, queryJavascriptTree.get_parser());

        return matching.isMatch(changeTree, changeJavascriptTree.get_parser());
    }
}<|MERGE_RESOLUTION|>--- conflicted
+++ resolved
@@ -6,16 +6,10 @@
 import org.slf4j.LoggerFactory;
 import research.diffsearch.Config;
 import research.diffsearch.server.PythonRunner;
-<<<<<<< HEAD
-import research.diffsearch.tree.Java_Tree;
+import research.diffsearch.tree.JavaTree;
 import research.diffsearch.tree.Javascript_Tree;
 import research.diffsearch.tree.Python3_Tree;
-import research.diffsearch.util.CliUtil;
-import research.diffsearch.util.ProgrammingLanguage;
-=======
-import research.diffsearch.tree.JavaTree;
 import research.diffsearch.util.CommandLineUtil;
->>>>>>> ca144fc7
 
 import java.io.Closeable;
 import java.io.FileNotFoundException;
@@ -44,6 +38,8 @@
         logger.debug(System.getProperty("java.vendor"));
         CommandLineUtil.parseArgs(args);
         logger.info("DiffSearch for {}", Config.PROGRAMMING_LANGUAGE.toString());
+
+        close_ports();
 
         App app = null;
         if (Config.WEB_GUI) {
@@ -58,14 +54,8 @@
             app = new FeatureExtractionMode();
         } else if (Config.BATCH) {
             app = new BatchMode();
-        } else if (Config.MEASURE_RECALL) {
-            app = new App() {
-                @Override
-                public void run() {
-                    new FeatureExtractionMode().run();
-                    new BatchMode().run();
-                }
-            };
+        } else if (Config.DATASET_CREATION) {
+            app = new DatasetCreationMode();
         }
 
         if (app != null) {
@@ -85,16 +75,6 @@
     public void startPythonServer() {
         if (!Config.ONLY_JAVA) {
             try {
-<<<<<<< HEAD
-                new PythonRunner("./src/main/resources/Python/FAISS_Nearest_Neighbor_Search.py",
-                        Config.index_path,
-                        Integer.toString(Config.k),
-                        Config.host,
-                        Integer.toString(Config.port),
-                        Config.changes_string_path,
-                        Config.changes_string_prop_path)
-                .waitUntil(input -> input.toLowerCase().contains("server started"));
-=======
                 /*
                  * Args for the python nearest neighbor search:
                  * - path to the index file
@@ -114,11 +94,12 @@
                         Integer.toString(Config.nprobe),
                         Boolean.toString(Config.RANGE_SEARCH),
                         Integer.toString(Config.k_max),
-                        Boolean.toString(Config.TFIDF));
+                        Boolean.toString(Config.TFIDF),
+                        Config.changes_string_path,
+                        Config.changes_string_prop_path);
 
                 pythonRunner.runAndWaitUntil(input -> input.toLowerCase().contains("server started"));
 
->>>>>>> ca144fc7
             } catch (IOException | InterruptedException exception) {
                 logger.error(exception.getMessage(), exception);
             }
@@ -127,9 +108,7 @@
         }
     }
 
-<<<<<<< HEAD
     public static void close_ports() {
-
         try {
             String[] args = new String[] {"fuser", "-K", "8843/tcp"};
             Process proc = new ProcessBuilder(args).start();
@@ -139,13 +118,8 @@
         } catch (Exception e) {
             e.printStackTrace();
         }
-
-    }
-
-    protected static ServerSocket getServerSocket() throws IOException {
-        ServerSocket server;
-        server = new ServerSocket(Config.port_web);
-=======
+    }
+
     public void stopPythonServer() {
         if (!Config.ONLY_JAVA && pythonRunner != null) {
             pythonRunner.shutDownProcess();
@@ -158,7 +132,6 @@
         if (diffSearchServerSocket == null) {
             diffSearchServerSocket = new ServerSocket(Config.port_web);
         }
->>>>>>> ca144fc7
         logger.info("DiffSearch Server active on port " + Config.port_web);
         return diffSearchServerSocket;
     }
@@ -172,10 +145,6 @@
         return serverLog;
     }
 
-<<<<<<< HEAD
-    public static Socket getFaissSocket() throws IOException {
-        return new Socket(Config.host, Config.port);
-=======
     private static Socket faissSocket = null;
 
     protected static Socket getFaissSocket() throws IOException {
@@ -183,100 +152,21 @@
             faissSocket = new Socket(Config.host, Config.port);
         }
         return faissSocket;
->>>>>>> ca144fc7
     }
 
     public void close() {
         try {
-<<<<<<< HEAD
-            Options options = CliUtil.buildCLIOptions();
-            CommandLine commandLine = parser.parse(options, args);
-
-            if (commandLine.hasOption("help")) {
-                new HelpFormatter().printHelp("dfs", options);
-            }
-
-            Config.ONLY_JAVA = commandLine.hasOption("oj");
-            Config.NORMAL = commandLine.hasOption("n");
-            Config.SCALABILITY = commandLine.hasOption("s");
-            Config.EFFECTIVENESS = commandLine.hasOption("e");
-            Config.WEB_GUI = commandLine.hasOption("g");
-            Config.WEB = commandLine.hasOption("w");
-            Config.LOG_FILE = commandLine.hasOption("l");
-            Config.QUERY_MODE = commandLine.hasOption("q");
-            Config.MEASURE_RECALL = commandLine.hasOption("r");
-            Config.CORPUS_FEATURE_EXTRACTION = commandLine.hasOption("fe");
-            Config.SILENT = commandLine.hasOption("silent");
-            Config.DATASET_CREATION = commandLine.hasOption("d");
-
-            if (commandLine.hasOption("p")) {
-                Config.port_web = Integer.parseInt(commandLine.getOptionValue("p"));
-            }
-            if (commandLine.hasOption("q")) {
-                Config.query = commandLine.getOptionValue("q");
-            }
-            if (commandLine.hasOption("py_port")) {
-                Config.port = Integer.parseInt(commandLine.getOptionValue("py_port"));
-=======
             if (faissSocket != null) {
                 faissSocket.close();
->>>>>>> ca144fc7
             }
             if (serverLog != null) {
                 serverLog.close();
             }
-<<<<<<< HEAD
-
-            // Update info based on PL
-            program_languages_info();
-
-            if (commandLine.hasOption("k")) {
-                Config.k = Integer.parseInt(commandLine.getOptionValue("k"));
-            }
-            
-            if (commandLine.hasOption("gurl")) {
-                Config.web_url = commandLine.getOptionValue("gurl");
-            }
-        } catch (ParseException | NumberFormatException exception) {
-            logger.error(exception.getMessage());
-        }
-    }
-
-    public static void main(String[] args) {
-        logger.debug(System.getProperty("java.vendor"));
-        parseArgs(args);
-        logger.info("DiffSearch for {}", Config.PROGRAMMING_LANGUAGE.toString());
-
-        close_ports();
-
-        App app = null;
-        if (Config.WEB_GUI) {
-            app = new WebGUIMode();
-        } else if (Config.WEB) {
-            app = new WebMode();
-        } else if (Config.NORMAL) {
-            app = new NormalMode();
-        } else if (Config.SCALABILITY) {
-            app = new ScalabilityMode();
-        } else if (Config.EFFECTIVENESS) {
-            app = new EffectivenessMode();
-        } else if (Config.QUERY_MODE) {
-            app = new QueryMode();
-        } else if (Config.CORPUS_FEATURE_EXTRACTION) {
-            app = new FeatureExtractionMode();
-        }else if (Config.DATASET_CREATION) {
-            app = new DatasetCreationMode();
-        }
-
-        if (app != null) {
-            app.run();
-=======
             if (diffSearchServerSocket != null) {
                 diffSearchServerSocket.close();
             }
         } catch (IOException e) {
             logger.error(e.getMessage(), e);
->>>>>>> ca144fc7
         }
     }
 
