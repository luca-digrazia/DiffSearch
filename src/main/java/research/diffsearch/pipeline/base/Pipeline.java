--- conflicted
+++ resolved
@@ -15,39 +15,6 @@
  */
 public interface Pipeline<I, O> {
 
-<<<<<<< HEAD
-    void process(I input, int index, IndexedConsumer<O> outputConsumer);
-
-    default void execute(Iterable<I> inputs) {
-        Object sync = new Object();
-        var executor = Executors.newSingleThreadExecutor();
-        executor.submit(() -> {
-            int index = 0;
-            var inputsList = StreamSupport.stream(inputs.spliterator(), false).collect(Collectors.toList());
-            int size = inputsList.size();
-            AtomicInteger processed = new AtomicInteger(0);
-
-            for (I input : inputsList) {
-                process(input, index, (result, index1) -> {
-                    processed.getAndIncrement();
-                    if (processed.get() == size) {
-                        synchronized (sync) {
-                            sync.notifyAll();
-                        }
-                    }
-                }
-
-                );
-                index++;
-            }
-        });
-
-        synchronized (sync) {
-            try {
-                sync.wait(100000);
-            } catch (InterruptedException e) {
-                throw new RuntimeException(e);
-=======
     /**
      * Processes an input.
      *
@@ -75,7 +42,6 @@
                 outputConsumer.accept(process(input, index), index);
             } else {
                 outputConsumer.skip(index);
->>>>>>> ca144fc7
             }
         } catch (Exception e) {
             e.printStackTrace();
@@ -96,16 +62,6 @@
         return execute(inputs, size, collectedResults);
     }
 
-<<<<<<< HEAD
-    default Optional<O> collect(I input) {
-        try {
-            return collect(List.of(input)).stream().findFirst();
-        }
-        catch(Exception e){
-            return Optional.empty();
-        }
-
-=======
     /**
      * Executes the pipeline on the given inputs.
      *
@@ -114,7 +70,6 @@
      */
     default List<O> execute(Collection<I> inputs) {
         return execute(inputs, inputs.size());
->>>>>>> ca144fc7
     }
 
     /**
