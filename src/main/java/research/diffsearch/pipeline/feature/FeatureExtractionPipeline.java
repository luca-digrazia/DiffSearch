--- conflicted
+++ resolved
@@ -66,12 +66,6 @@
     public static FeatureExtractionPipeline getDefaultFeatureExtractionPipeline(boolean isQuery) {
         var pipeline = new FeatureExtractionPipeline();
         pipeline.addFeatureExtractor(
-<<<<<<< HEAD
-                new TriangleFeatureExtractor(Config.PROGRAMMING_LANGUAGE, Config.SINGLE_FEATURE_VECTOR_LENGTH));
-        /*pipeline.addFeatureExtractor( //Uncomment after new indexing
-                new ParentChildFeatureExtractor(Config.PROGRAMMING_LANGUAGE, Config.SINGLE_FEATURE_VECTOR_LENGTH));
-       */ return pipeline;
-=======
                         new TriangleFeatureExtractor(
                                 Config.PROGRAMMING_LANGUAGE, Config.SINGLE_FEATURE_VECTOR_LENGTH, isQuery)
         );
@@ -80,6 +74,5 @@
                                 Config.PROGRAMMING_LANGUAGE, Config.SINGLE_FEATURE_VECTOR_LENGTH, isQuery)
         );
         return pipeline;
->>>>>>> 8232b5c6
     }
 }