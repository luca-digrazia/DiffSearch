package research.diffsearch.pipeline;

import matching.Matching;
import org.antlr.v4.runtime.tree.ParseTree;
import org.slf4j.Logger;
import org.slf4j.LoggerFactory;
import research.diffsearch.Config;
import research.diffsearch.pipeline.base.CodeChange;
import research.diffsearch.pipeline.base.DiffsearchResult;
import research.diffsearch.pipeline.base.IndexedConsumer;
import research.diffsearch.pipeline.base.Pipeline;
import research.diffsearch.tree.AbstractTree;
import research.diffsearch.util.ProgrammingLanguage;
import research.diffsearch.util.ProgrammingLanguageDependent;
import research.diffsearch.util.ProgressWatcher;

import java.util.ArrayList;
import java.util.List;
import java.util.concurrent.TimeUnit;

import static research.diffsearch.tree.TreeFactory.getChangeTree;

/**
 * Pipeline to check if some candidate code change actually matches a query.
 *
 * @author Paul Bredl
 * @author Luca Di Grazia
 */
public class MatchingPipeline
        implements Pipeline<DiffsearchResult, DiffsearchResult>, ProgrammingLanguageDependent {

    private static final Logger logger = LoggerFactory.getLogger(MatchingPipeline.class);

    private final int matchingLimit;
    private final ProgrammingLanguage language;
    private int matchingCounter = 0;
    private AbstractTree queryTree = null;

    public MatchingPipeline(ProgrammingLanguage language) {
        this(language, Integer.MAX_VALUE);
    }

    /**
     * Creates new matching pipeline.
     *
     * @param language      programming language for the matching.
     * @param matchingLimit maximum amount of results. If this is reached, this pipeline will block all inputs.
     */
    public MatchingPipeline(ProgrammingLanguage language, int matchingLimit) {
        this.matchingLimit = matchingLimit;
        this.language = language;
    }

    @Override
    public ProgrammingLanguage getProgrammingLanguage() {
        return language;
    }

    @Override
    public void process(DiffsearchResult input, int index, IndexedConsumer<DiffsearchResult> outputConsumer) {
        List<CodeChange> outputList = new ArrayList<>();

        if (queryTree == null) {
            queryTree = getChangeTree(input.getQuery(), language);
        }

        try {
<<<<<<< HEAD
            outputList = Pipeline
                    .getFilter(this::checkCandidate)
                    //.parallelUntilHere(16)
                    .connect(new ProgressWatcher<>(input.size(), "Matching"))
                    .collect(input);
=======
            outputList =
                    Pipeline.getFilter(this::checkCandidate)
                            .withTimeout(Config.matchingTimeoutSeconds, TimeUnit.SECONDS, null)
                            .parallelUntilHere(Config.threadCount)
                            .connect(new ProgressWatcher<>("Matching"))
                            .execute(input.getResults());
>>>>>>> ca144fc7
        } catch (Exception e) {
            logger.error(e.getMessage(), e);
        }

        outputConsumer.accept(input.setResults(outputList), index);
    }

    @Override
    public DiffsearchResult process(DiffsearchResult input, int index) {
        throw new IllegalStateException();
    }

    private boolean checkCandidate(CodeChange candidateChange) {
        try {
            ParseTree parseTreeQuery = queryTree.getParseTree();
            String candidate = candidateChange.toString();

            AbstractTree changeTree = getChangeTree(candidate, language);
            ParseTree changeParseTree = changeTree.getParseTree();

            Matching matching = new Matching(parseTreeQuery, queryTree.getParser());

            if (matchingCounter < matchingLimit &&
                matching.isMatch(changeParseTree, changeTree.getParser())) {

                if (isNotEqualCodeChange(candidateChange)) {
                    matchingCounter++;
                    return true;
                }
            }
        } catch (Exception e) {
            logger.error("Error in " + candidateChange.toString(), e);
        }
        return false;
    }

    public static boolean isNotEqualCodeChange(CodeChange codeChangeWeb) {
        return !codeChangeWeb.getCodeChangeNew().trim().equals(codeChangeWeb.getCodeChangeOld().trim());
    }

    @Override
    public void after() {
        queryTree = null;
    }
}<|MERGE_RESOLUTION|>--- conflicted
+++ resolved
@@ -65,20 +65,12 @@
         }
 
         try {
-<<<<<<< HEAD
-            outputList = Pipeline
-                    .getFilter(this::checkCandidate)
-                    //.parallelUntilHere(16)
-                    .connect(new ProgressWatcher<>(input.size(), "Matching"))
-                    .collect(input);
-=======
             outputList =
                     Pipeline.getFilter(this::checkCandidate)
                             .withTimeout(Config.matchingTimeoutSeconds, TimeUnit.SECONDS, null)
-                            .parallelUntilHere(Config.threadCount)
+                            //.parallelUntilHere(Config.threadCount)
                             .connect(new ProgressWatcher<>("Matching"))
                             .execute(input.getResults());
->>>>>>> ca144fc7
         } catch (Exception e) {
             logger.error(e.getMessage(), e);
         }
