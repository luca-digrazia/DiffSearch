package research.diffsearch.util;

import com.google.common.collect.Iterators;
import com.google.common.collect.Lists;
import org.apache.commons.io.FileUtils;
import org.slf4j.Logger;
import org.slf4j.LoggerFactory;
import research.diffsearch.pipeline.base.CodeChange;
import research.diffsearch.pipeline.base.Pipeline;
import research.diffsearch.pipeline.feature.FeatureVector;

import java.io.BufferedWriter;
import java.io.File;
import java.io.FileWriter;
import java.io.IOException;
<<<<<<< HEAD
import java.nio.file.Files;
import java.nio.file.Path;
=======
>>>>>>> ca144fc7
import java.util.*;
import java.util.function.Function;
import java.util.stream.Collectors;

/**
 * @author Paul Bredl
 */
public class FilePathUtils {

    private static final Logger logger = LoggerFactory.getLogger(FilePathUtils.class);

    public static final String CANDIDATE_CHANGES = "./src/main/resources/Features_Vectors/candidate_changes.txt";
    public static final String CANDIDATE_CHANGES_INFO = "./src/main/resources/Features_Vectors/candidate_changes_info.txt";
    public static final String QUERY_FEATURE_VECTORS_CSV = "./src/main/resources/Features_Vectors/query_feature_vectors.csv";
    public static final String CHANGES_STRINGS_JAVA = "./src/main/resources/Features_Vectors/changes_strings_java.txt";
    public static final String CHANGES_STRINGS_JS = "./src/main/resources/Features_Vectors/changes_strings_js.txt";
    public static final String CHANGES_STRINGS_PYTHON = "./src/main/resources/Features_Vectors/changes_strings_py.txt";

    public static String getChangesFilePath(ProgrammingLanguage language) {
        switch (language) {
            case PYTHON:
                return CHANGES_STRINGS_PYTHON;
            case JAVASCRIPT:
                return CHANGES_STRINGS_JS;
            default:
                return CHANGES_STRINGS_JAVA;
        }
    }

    public static String getChangesInfoFilePath(ProgrammingLanguage language) {
        switch (language) {
            case PYTHON:
                return "./src/main/resources/Features_Vectors/changes_strings_prop_py.txt";
            case JAVASCRIPT:
                return "./src/main/resources/Features_Vectors/changes_strings_prop_js.txt";
            default:
                return "./src/main/resources/Features_Vectors/changes_strings_prop_java.txt";
        }
    }

    public static String getFeatureCSVPath(ProgrammingLanguage language) {
        switch (language) {
            case PYTHON:
                return "./src/main/resources/Features_Vectors/changes_feature_vectors_py.csv";
            case JAVASCRIPT:
                return "./src/main/resources/Features_Vectors/changes_feature_vectors_js.csv";
            default:
                return "./src/main/resources/Features_Vectors/changes_feature_vectors_java.csv";
        }
    }

    public static Collection<String> getAllLines(String path, int numberOfLines) {
        return new AbstractCollection<>() {
            @Override
            public Iterator<String> iterator() {
                try {
                    return FileUtils.lineIterator(new File(path));
                } catch (IOException e) {
                    throw new RuntimeException(e);
                }
            }

            @Override
            public int size() {
                return numberOfLines;
            }
        };
    }

    public static Iterable<String> getAllLines(String path) {
        return () -> {
            try {
                return FileUtils.lineIterator(new File(path));
            } catch (IOException e) {
                return Collections.emptyIterator();
            }
        };
    }

    public static int getNumberOfLines(String filePath) {
        try {
            return Iterators.size(FileUtils.lineIterator(new File(filePath)));
        } catch (IOException e) {
            throw new RuntimeException(e);
        }
    }

    public static Collection<CodeChange> getCodeChanges(String codeChangeFilePath, String infoFilePath, int size) {
        return new AbstractCollection<>() {
            @Override
            public Iterator<CodeChange> iterator() {
                return getCodeChanges(codeChangeFilePath, infoFilePath).iterator();
            }

            @Override
            public int size() {
                return size;
            }
        };
    }

    public static Collection<CodeChange> getCodeChanges(ProgrammingLanguage programmingLanguage) {
        return getCodeChanges(getChangesFilePath(programmingLanguage), getChangesInfoFilePath(programmingLanguage),
                getNumberOfLines(getChangesFilePath(programmingLanguage)));
    }

    public static Iterable<CodeChange> getCodeChanges(String codeChangeFilePath, String infoFilePath) {
        return () -> new Iterator<>() {
            final Iterator<String> codeChangeIterator = getAllLines(codeChangeFilePath).iterator();
            final Iterator<String> infoIterator = getAllLines(infoFilePath).iterator();

            int index = -1;

            @Override
            public boolean hasNext() {
                return codeChangeIterator.hasNext() && infoIterator.hasNext();
            }

            @Override
<<<<<<< HEAD
            public CodeChangeWeb next() {
                try {
                    String candidateUrl = infoIterator.next();
                    String candidate = codeChangeIterator.next();
                    List<String> list = Arrays.asList(candidate.split("-->"));
                    String[] urlLine = Util.computeCandidateUrl(candidateUrl).split("-->");
                    index++;
                    return new CodeChangeWeb(list.get(0).trim(), list.get(1).trim())
                            .setUrl(urlLine[0])
                            .setHunkLines(urlLine[1])
                            .setQuery(query)
                            .setFullChangeString(candidate)
                            .setRank(index + 1);
                }
                catch (Exception e){
                    return null;
                }
            }
        };
        var result = StreamSupport
                .stream(iterable.spliterator(), false)
                .collect(Collectors.toList());
        result.removeAll(Collections.singleton(null));
        var length = result.size();
        if (length > 0) {
            result.forEach(codeChangeWeb -> codeChangeWeb.numberOfCandidateChanges = length);
        }
        return result;
=======
            public CodeChange next() {
                String candidateUrl = infoIterator.next();
                String candidate = codeChangeIterator.next();
                String[] candidateParts = candidate.split("-->");
                String[] urlLine =
                        Util.computeCandidateUrl(candidateUrl).split("-->");
                index++;
                return new CodeChange(candidateParts[0].trim(), candidateParts[1].trim())
                        .setUrl(urlLine[0])
                        .setHunkLines(urlLine[1])
                        .setFullChangeString(candidate)
                        .setRank(index + 1);
            }
        };
>>>>>>> ca144fc7
    }

    public static BufferedWriter getWriter(String path) throws IOException {
        return new BufferedWriter(new FileWriter(path));
    }

    public static List<String[]> readCSV(String path, String delim) {
        return Lists.newArrayList(readCSVLineByLine(path, delim));
    }

    public static Iterable<String[]> readCSVLineByLine(String path, String delim) {
        return () -> {
            Iterator<String> lines = getAllLines(path).iterator();

            return new Iterator<>() {
                @Override
                public boolean hasNext() {
                    return lines.hasNext();
                }

                @Override
                public String[] next() {
                    return lines.next().split(delim);
                }
            };
        };
    }

    public static <T> void readCSVToMap(String path,
                                        String delim,
                                        Map<String, T> map,
                                        Function<String, T> converter) {
        readCSV(path, delim)
                .stream()
                .filter(array -> array.length > 1)
                .forEach(columns -> map.put(columns[0], converter.apply(columns[1])));
    }

    public static <T> Pipeline<T, T> getStringFileWriterPipeline(String path) throws IOException {
        return getStringFileWriterPipeline(path, Objects::toString);
    }

    public static <T> Pipeline<T, T> getStringFileWriterPipeline(String path, Function<T, String> mapper)
            throws IOException {

        return new Pipeline<>() {
            private final BufferedWriter writer = getWriter(path);

            @Override
            public T process(T input, int index) {
                try {
                    writer.write(mapper.apply(input) + "\n");
                } catch (IOException e) {
                    logger.error(e.getMessage(), e);
                    throw new RuntimeException(e);
                }
                return input;
            }

            @Override
            public void after() {
                logger.debug("Closing writer.");
                try {
                    writer.close();
                } catch (IOException e) {
                    throw new RuntimeException(e);
                }
            }
        };
    }

    public static <T> Pipeline<List<T>, List<T>> getListFileWriterPipeline(String path) throws IOException {
        return getStringFileWriterPipeline(path, input -> input.stream().map(Object::toString)
                .collect(Collectors.joining("\n")));
    }

    public static Pipeline<FeatureVector, FeatureVector> getVectorFileWriterPipeline(String path) throws IOException {
        return getStringFileWriterPipeline(path, Util::featureVectorToString);
    }

}<|MERGE_RESOLUTION|>--- conflicted
+++ resolved
@@ -13,11 +13,6 @@
 import java.io.File;
 import java.io.FileWriter;
 import java.io.IOException;
-<<<<<<< HEAD
-import java.nio.file.Files;
-import java.nio.file.Path;
-=======
->>>>>>> ca144fc7
 import java.util.*;
 import java.util.function.Function;
 import java.util.stream.Collectors;
@@ -137,36 +132,6 @@
             }
 
             @Override
-<<<<<<< HEAD
-            public CodeChangeWeb next() {
-                try {
-                    String candidateUrl = infoIterator.next();
-                    String candidate = codeChangeIterator.next();
-                    List<String> list = Arrays.asList(candidate.split("-->"));
-                    String[] urlLine = Util.computeCandidateUrl(candidateUrl).split("-->");
-                    index++;
-                    return new CodeChangeWeb(list.get(0).trim(), list.get(1).trim())
-                            .setUrl(urlLine[0])
-                            .setHunkLines(urlLine[1])
-                            .setQuery(query)
-                            .setFullChangeString(candidate)
-                            .setRank(index + 1);
-                }
-                catch (Exception e){
-                    return null;
-                }
-            }
-        };
-        var result = StreamSupport
-                .stream(iterable.spliterator(), false)
-                .collect(Collectors.toList());
-        result.removeAll(Collections.singleton(null));
-        var length = result.size();
-        if (length > 0) {
-            result.forEach(codeChangeWeb -> codeChangeWeb.numberOfCandidateChanges = length);
-        }
-        return result;
-=======
             public CodeChange next() {
                 String candidateUrl = infoIterator.next();
                 String candidate = codeChangeIterator.next();
@@ -181,7 +146,6 @@
                         .setRank(index + 1);
             }
         };
->>>>>>> ca144fc7
     }
 
     public static BufferedWriter getWriter(String path) throws IOException {
