--- conflicted
+++ resolved
@@ -26,12 +26,8 @@
                         .numberOfArgs(2)
                         .optionalArg(true)
                         .build())
-<<<<<<< HEAD
-                .addOption("silent", "don't output results in console")
-                .addOption("d", "dataset", false, "create a new dataset from GitHub repositories.");
-=======
+
                 .addOption("gurl", "web-gui-url", true, "set the web GUI URL")
                 .addOption("silent", "don't output results in console");
->>>>>>> 7cde55cb
     }
 }