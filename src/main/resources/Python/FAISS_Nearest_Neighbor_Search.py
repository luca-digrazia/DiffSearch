#! /usr/bin/python3
import logging
import socket

import faiss  # make faiss available
import numpy as np
import pandas as pd
import sys
import time

#######################################################################
# FAISS Installation:
# CPU version only
# pip3 install faiss-cpu --no-cache

logging.basicConfig()
logger = logging.getLogger()
logger.setLevel(logging.DEBUG)
logger.info("Starting python")


<<<<<<< HEAD
def searching(index_path, k, host, port, changes_string, changes_string_prop):
=======
def searching(index_path,
              k,
              host,
              port,
              nprobe=1,
              range_search=False,
              k_max=100,
              tfidf=False):
    """
    Sets up a server for faiss nearest neighbour searches.

    :param index_path: path to the index file.
    :param k: number of (minimum) candidate changes.
    :param host: host name of the server
    :param port: port of the server
    :param nprobe: number of clusters to consider.
    :param range_search: if range search should be used (instead of finding the k nearest neighbours)
    :param k_max: number of additional features to consider for the range search
    :param tfidf: if vectors contain tfidf weights
    """
>>>>>>> ca144fc7
    index = faiss.read_index(index_path)

    logger.debug("Index read.")
    logger.debug(f"k = {k}")
    logger.debug(f"Range search={range_search}")

    # server #

    serversocket = socket.socket(socket.AF_INET, socket.SOCK_STREAM)
    serversocket.setsockopt(socket.SOL_SOCKET, socket.SO_REUSEADDR, 1)
    logger.debug(f"running on {host}:{port}")
    serversocket.bind(('', int(port)))

    serversocket.listen(5)
    logger.info('Server started and listening')

    with open('./src/main/resources/Features_Vectors/changes_strings_java.txt') as f:
        changes_strings = f.readlines()

    with open('./src/main/resources/Features_Vectors/changes_strings_prop_java.txt') as f:
        changes_info = f.readlines()

    while 1:
        logger.debug('WAITING A NEW CONNECTION.. ')
        (clientsocket, address) = serversocket.accept()
        logger.debug("CONNECTED WITH " + str(address))

        while 1:

            logger.debug('WAITING A MESSAGE FROM ' + str(address))
            data = clientsocket.recv(1024).decode().replace("\r\n", "")

            if not data:
                logger.debug('CONNECTION WITH ' + str(address) + ' CLOSED!')
                break

            if data == "END":
                serversocket.shutdown(socket.SHUT_RDWR)
                serversocket.close()
                logger.debug('CONNECTION WITH ' + str(address) + ' ENDED!')
                exit()

            # logger.info(data)

            if data == "PYTHON":
                logger.info('Searching started')
                start = time.time()

                # Reading csv feature vectors files
                query_feature_vectors = pd.read_csv('./src/main/resources/Features_Vectors/query_feature_vectors.csv',
                                                    header=None).iloc[:, :].values.astype('float32')

                if tfidf:
                    faiss.normalize_L2(query_feature_vectors)
                # np_array = np.ascontiguousarray(query_feature_vectors)
                # norm = np.linalg.norm(np_array)
                # if norm != 0:
                #     np_array = np_array / norm
                #     # print(str(np_array))

<<<<<<< HEAD
                with open(str(changes_string)) as f:
                    changes_strings = f.readlines()

                with open(str(changes_string_prop)) as f:
                    changes_info = f.readlines()
=======
                # limits, distances, indices = index.range_search(query_feature_vectors, 5)

                # if len(indices) < k:
                index.nprobe = nprobe
                logger.debug(f"nprobe = {index.nprobe}")
                if not range_search:
                    distances, indices = index.search(query_feature_vectors, k)
                    # if len(indices) > 10 * k:
                    #   distances = distances[:10 * k]
                    # indices = indices[:10 * k]
                else:
>>>>>>> ca144fc7

                    candidate_change_limit = k_max

                    search_range: int = 0
                    for vector in query_feature_vectors:
                        for feature in vector:
                            search_range += (feature - 1) ** 2

                    # search_range *= 2

                    logger.debug(f"range={search_range}")
                    limits, distances, indices = index.range_search(query_feature_vectors, search_range)

                    if len(indices) < k:
                        distances, indices = index.search(query_feature_vectors, k)
                    if len(indices) > candidate_change_limit:
                        distances, indices = distances[:int(candidate_change_limit)], \
                                             indices[:int(candidate_change_limit)]

                logger.info('Searching finished')

                # why are we saving here?
                np.savetxt('./src/main/resources/Features_Vectors/vector.txt', indices)
                values = open('./src/main/resources/Features_Vectors/vector.txt').read().split()

                index_list = [round(int(float(x))) for x in values]
                with open('./src/main/resources/Features_Vectors/vector.txt', 'w') as f:
                    for item in index_list:
                        f.write("%s\n" % item)

                with open('./src/main/resources/Features_Vectors/candidate_changes.txt', 'w') as f:
                    for item in index_list:
                        f.write("%s" % changes_strings[item])

                with open('./src/main/resources/Features_Vectors/candidate_changes_info.txt', 'w') as f:
                    for item in index_list:
                        if len(changes_info) > item + 1:
                            f.write("%s" % changes_info[item+1])
                        else:
                            f.write("%s" % changes_info[item])

                logger.info(f"Searching done in {time.time() - start} seconds")

                clientsocket.send(bytes("JAVA" + "\r\n", 'UTF-8'))


<<<<<<< HEAD
searching(str(sys.argv[-6]), int(sys.argv[-5]), str(sys.argv[-4]), int(sys.argv[-3]), str(sys.argv[-2]), str(sys.argv[-1]))
=======
searching(index_path=str(sys.argv[1]),
          k=int(sys.argv[2]),
          host=str(sys.argv[3]),
          port=str(sys.argv[4]),
          nprobe=int(sys.argv[5]),
          range_search=sys.argv[6] == "true",
          k_max=int(sys.argv[7]),
          tfidf=sys.argv[8] == "true")
>>>>>>> ca144fc7
<|MERGE_RESOLUTION|>--- conflicted
+++ resolved
@@ -19,9 +19,6 @@
 logger.info("Starting python")
 
 
-<<<<<<< HEAD
-def searching(index_path, k, host, port, changes_string, changes_string_prop):
-=======
 def searching(index_path,
               k,
               host,
@@ -29,7 +26,8 @@
               nprobe=1,
               range_search=False,
               k_max=100,
-              tfidf=False):
+              tfidf=False,
+              changes_string, changes_string_prop):
     """
     Sets up a server for faiss nearest neighbour searches.
 
@@ -42,7 +40,6 @@
     :param k_max: number of additional features to consider for the range search
     :param tfidf: if vectors contain tfidf weights
     """
->>>>>>> ca144fc7
     index = faiss.read_index(index_path)
 
     logger.debug("Index read.")
@@ -59,10 +56,10 @@
     serversocket.listen(5)
     logger.info('Server started and listening')
 
-    with open('./src/main/resources/Features_Vectors/changes_strings_java.txt') as f:
+    with open(str(changes_string)) as f:
         changes_strings = f.readlines()
 
-    with open('./src/main/resources/Features_Vectors/changes_strings_prop_java.txt') as f:
+    with open(str(changes_string_prop)) as f:
         changes_info = f.readlines()
 
     while 1:
@@ -103,15 +100,6 @@
                 #     np_array = np_array / norm
                 #     # print(str(np_array))
 
-<<<<<<< HEAD
-                with open(str(changes_string)) as f:
-                    changes_strings = f.readlines()
-
-                with open(str(changes_string_prop)) as f:
-                    changes_info = f.readlines()
-=======
-                # limits, distances, indices = index.range_search(query_feature_vectors, 5)
-
                 # if len(indices) < k:
                 index.nprobe = nprobe
                 logger.debug(f"nprobe = {index.nprobe}")
@@ -121,8 +109,9 @@
                     #   distances = distances[:10 * k]
                     # indices = indices[:10 * k]
                 else:
->>>>>>> ca144fc7
 
+                with open(str(changes_string_prop)) as f:
+                    changes_info = f.readlines()
                     candidate_change_limit = k_max
 
                     search_range: int = 0
@@ -168,9 +157,6 @@
                 clientsocket.send(bytes("JAVA" + "\r\n", 'UTF-8'))
 
 
-<<<<<<< HEAD
-searching(str(sys.argv[-6]), int(sys.argv[-5]), str(sys.argv[-4]), int(sys.argv[-3]), str(sys.argv[-2]), str(sys.argv[-1]))
-=======
 searching(index_path=str(sys.argv[1]),
           k=int(sys.argv[2]),
           host=str(sys.argv[3]),
@@ -178,5 +164,5 @@
           nprobe=int(sys.argv[5]),
           range_search=sys.argv[6] == "true",
           k_max=int(sys.argv[7]),
-          tfidf=sys.argv[8] == "true")
->>>>>>> ca144fc7
+          tfidf=sys.argv[8] == "true",
+          str(sys.argv[-2]), str(sys.argv[-1]))