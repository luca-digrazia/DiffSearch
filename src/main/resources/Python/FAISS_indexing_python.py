#! /usr/bin/python3
import logging

import dask.dataframe as dd
import faiss
import numpy as np
import sys

logging.basicConfig()
logger = logging.getLogger()
logger.setLevel(logging.DEBUG)
logger.info("Starting python")


def indexing(feature_in, index_out, dimension, nlist, tfidf=False):
    # Reading csv feature vectors files
    feature_in = str(feature_in) + (".tfidf" if tfidf else "")
    logger.info("Reading " + str(feature_in))
    changes_feature_vectors = dd.read_csv(str(feature_in), header=None)
    changes_feature_vectors = changes_feature_vectors.iloc[:, :]
    # changes_feature_vectors = changes_feature_vectors.values[0:, :-1]
    changes_feature_vectors = changes_feature_vectors.astype('float32')
    logger.debug(f"nlist = {nlist}")

    #######################################################################
    # FAISS Installation:
    # CPU version only
    # pip3 install faiss-cpu --no-cache

    # make faiss available
    # n = len(changes_feature_vectors)               # number of vectors
    logger.debug("Dimension: " + str(dimension))
    logger.info("Starting indexing")
    quantiser = faiss.IndexFlatL2(dimension)
    metric = faiss.METRIC_L2

    if tfidf:
        quantiser = faiss.IndexFlatIP(dimension)
        metric = faiss.METRIC_INNER_PRODUCT

    index = faiss.IndexIVFFlat(quantiser, dimension, nlist, metric)

    np_array = np.ascontiguousarray(changes_feature_vectors)

<<<<<<< HEAD
    logger.info("Starting training")
=======
    if tfidf:
        faiss.normalize_L2(np_array)
>>>>>>> ca144fc7
    index.train(np_array)  # train on the database vectors
    logger.info("Training finished")
    index.add(np_array)  # add the vectors and update the index
    logger.info("Index added: " + str(index.ntotal) + " entries")

    faiss.write_index(index, str(index_out))


indexing(sys.argv[1], sys.argv[2], int(sys.argv[3]), int(sys.argv[4]), sys.argv[5] == 'true')<|MERGE_RESOLUTION|>--- conflicted
+++ resolved
@@ -42,12 +42,8 @@
 
     np_array = np.ascontiguousarray(changes_feature_vectors)
 
-<<<<<<< HEAD
-    logger.info("Starting training")
-=======
     if tfidf:
         faiss.normalize_L2(np_array)
->>>>>>> ca144fc7
     index.train(np_array)  # train on the database vectors
     logger.info("Training finished")
     index.add(np_array)  # add the vectors and update the index
